{
 "cells": [
  {
   "cell_type": "code",
   "execution_count": 1,
   "metadata": {},
   "outputs": [],
   "source": [
    "%load_ext autoreload\n",
    "%autoreload 2"
   ]
  },
  {
   "attachments": {},
   "cell_type": "markdown",
   "metadata": {},
   "source": [
    "# Example Usage\n",
    "\n",
    "This notebooks demonstrates how to use this package.\n",
    "The main features are:\n",
    "\n",
    "- A `Cuts` class that can be used to select jets.\n",
    "- A set of `Flavours` defining common jet flavours.\n",
    "- An `H5Reader` class allowing for batched reading of jets across multiple files.\n",
    "- An `H5Writer` class allowing for batched writing of jets."
   ]
  },
  {
   "attachments": {},
   "cell_type": "markdown",
   "metadata": {},
   "source": [
    "We can start by getting some dummy data to work with."
   ]
  },
  {
   "cell_type": "code",
   "execution_count": 2,
   "metadata": {},
   "outputs": [],
   "source": [
    "from ftag import get_mock_file\n",
    "\n",
    "fname, f = get_mock_file()\n",
    "jets = f[\"jets\"]"
   ]
  },
  {
   "attachments": {},
   "cell_type": "markdown",
   "metadata": {},
   "source": [
    "### Cuts\n",
    "\n",
    "The `Cuts` class provides an interface for applying selections to structured nummpy arrays loaded from HDF5 files.\n",
    "To take a look, first import the `Cuts`:\n"
   ]
  },
  {
   "cell_type": "code",
   "execution_count": 3,
   "metadata": {},
   "outputs": [],
   "source": [
    "from ftag import Cuts"
   ]
  },
  {
   "attachments": {},
   "cell_type": "markdown",
   "metadata": {},
   "source": [
    "Instances of `Cuts` can be defined from lists of strings or tuples of strings and values. For example"
   ]
  },
  {
   "cell_type": "code",
   "execution_count": 4,
   "metadata": {},
   "outputs": [],
   "source": [
    "kinematic_cuts = Cuts.from_list([\"pt > 20e3\", \"abs_eta < 2.5\"])\n",
    "flavour_cuts = Cuts.from_list([(\"HadronConeExclTruthLabelID\", \"==\", 5)])"
   ]
  },
  {
   "attachments": {},
   "cell_type": "markdown",
   "metadata": {},
   "source": [
    "It's easy to combine cuts"
   ]
  },
  {
   "cell_type": "code",
   "execution_count": 5,
   "metadata": {},
   "outputs": [],
   "source": [
    "combined_cuts = kinematic_cuts + flavour_cuts"
   ]
  },
  {
   "attachments": {},
   "cell_type": "markdown",
   "metadata": {},
   "source": [
    "And then apply them to a a structured array with "
   ]
  },
  {
   "cell_type": "code",
   "execution_count": 6,
   "metadata": {},
   "outputs": [],
   "source": [
    "idx, selected_jets = combined_cuts(jets)"
   ]
  },
  {
   "attachments": {},
   "cell_type": "markdown",
   "metadata": {},
   "source": [
    "Both the selected indices and the selected jets are returned. The indices can be used to reapply the same selection to another array (e.g. tracks). The return values `idx` and `values` can also be accessed by name:"
   ]
  },
  {
   "cell_type": "code",
   "execution_count": 7,
   "metadata": {},
   "outputs": [],
   "source": [
    "idx = combined_cuts(jets).idx\n",
    "selected_jets = combined_cuts(jets).values"
   ]
  },
  {
   "attachments": {},
   "cell_type": "markdown",
   "metadata": {},
   "source": [
    "### Flavours\n",
    "\n",
    "A list of flavours is provided."
   ]
  },
  {
   "cell_type": "code",
   "execution_count": 8,
   "metadata": {},
   "outputs": [
    {
     "data": {
      "text/plain": [
       "Flavour(name='bjets', label='$b$-jets', cuts=['HadronConeExclTruthLabelID == 5'], colour='tab:blue', category='single-btag')"
      ]
     },
     "execution_count": 8,
     "metadata": {},
     "output_type": "execute_result"
    }
   ],
   "source": [
    "from ftag import Flavours\n",
    "\n",
    "Flavours.bjets"
   ]
  },
  {
   "attachments": {},
   "cell_type": "markdown",
   "metadata": {},
   "source": [
    "`dict` like access is also supported:"
   ]
  },
  {
   "cell_type": "code",
   "execution_count": 9,
   "metadata": {},
   "outputs": [
    {
     "data": {
      "text/plain": [
       "Flavour(name='qcd', label='QCD', cuts=['R10TruthLabel_R22v1 == 10'], colour='#38761D', category='xbb')"
      ]
     },
     "execution_count": 9,
     "metadata": {},
     "output_type": "execute_result"
    }
   ],
   "source": [
    "Flavours[\"qcd\"]"
   ]
  },
  {
   "attachments": {},
   "cell_type": "markdown",
   "metadata": {},
   "source": [
    "As you can see from the output, each flavour has a `name`, a `label` and `colour` (used for plotting), and a `Cuts` instance, which can be used to select jets of the given flavour.\n",
    "For example:"
   ]
  },
  {
   "cell_type": "code",
   "execution_count": 10,
   "metadata": {},
   "outputs": [],
   "source": [
    "bjets = Flavours.bjets.cuts(jets).values"
   ]
  },
  {
   "attachments": {},
   "cell_type": "markdown",
   "metadata": {},
   "source": [
    "Each flavour is also assigned to a category, which can be used to group flavours together. For example:"
   ]
  },
  {
   "cell_type": "code",
   "execution_count": 11,
   "metadata": {},
   "outputs": [
    {
     "data": {
      "text/plain": [
       "['single-btag', 'single-btag-extended', 'xbb', 'partonic', 'lepton-decay']"
      ]
     },
     "execution_count": 11,
     "metadata": {},
     "output_type": "execute_result"
    }
   ],
   "source": [
    "Flavours.categories"
   ]
  },
  {
   "cell_type": "code",
   "execution_count": 12,
   "metadata": {},
   "outputs": [
    {
     "data": {
      "text/plain": [
       "FlavourContainer(hbb, hcc, top, qcd)"
      ]
     },
     "execution_count": 12,
     "metadata": {},
     "output_type": "execute_result"
    }
   ],
   "source": [
    "Flavours.by_category('xbb')"
   ]
  },
  {
   "attachments": {},
   "cell_type": "markdown",
   "metadata": {},
   "source": [
    "Probability names are also accessible using `.px`:"
   ]
  },
  {
   "cell_type": "code",
   "execution_count": 13,
   "metadata": {},
   "outputs": [
    {
     "data": {
      "text/plain": [
       "['pb', 'pc', 'pu', 'ptau']"
      ]
     },
     "execution_count": 13,
     "metadata": {},
     "output_type": "execute_result"
    }
   ],
   "source": [
    "[f.px for f in Flavours.by_category('single-btag')]"
   ]
  },
  {
   "attachments": {},
   "cell_type": "markdown",
   "metadata": {},
   "source": [
    "### H5Reader\n",
    "\n",
    "The `H5Reader` class allows you to read (batches) of jets from one or more HDF5 files.\n",
    "\n",
    "- Variables are specified as `dict[str, list[str]]`.\n",
    "- By default the reader will randomly access chunks in the file, giving you a weakly shuffled set of jets.\n",
    "- By default the reader will load all variables for all available jets if `variables` and `num_jets` are not specified respectively.\n",
    "\n",
    "For example to load 300 jets using three batches of size 100:\n"
   ]
  },
  {
   "cell_type": "code",
   "execution_count": 14,
   "metadata": {},
   "outputs": [
    {
     "data": {
      "text/plain": [
       "300"
      ]
     },
     "execution_count": 14,
     "metadata": {},
     "output_type": "execute_result"
    }
   ],
   "source": [
    "from ftag.hdf5 import H5Reader\n",
    "\n",
    "reader = H5Reader(fname, batch_size=100)\n",
    "data = reader.load({\"jets\": [\"pt\", \"eta\"]}, num_jets=300)\n",
    "len(data[\"jets\"])"
   ]
  },
  {
   "attachments": {},
   "cell_type": "markdown",
   "metadata": {},
   "source": [
    "To transparently load jets across several files `fname` can also be a pattern including wildcards (`*`).\n",
    "Behind the scenes files are globbed and merged into a [virtual dataset](https://docs.h5py.org/en/stable/vds.html).\n",
    "So the following also works:"
   ]
  },
  {
   "cell_type": "code",
   "execution_count": 15,
   "metadata": {},
   "outputs": [],
   "source": [
    "from pathlib import Path\n",
    "\n",
    "reader = H5Reader(Path(fname).parent / \"*.h5\", batch_size=100)"
   ]
  },
  {
   "attachments": {},
   "cell_type": "markdown",
   "metadata": {},
   "source": [
    "If you have globbed several files, you can easily get the total number of jets across all files with"
   ]
  },
  {
   "cell_type": "code",
   "execution_count": 16,
   "metadata": {},
   "outputs": [
    {
     "data": {
      "text/plain": [
       "1000"
      ]
     },
     "execution_count": 16,
     "metadata": {},
     "output_type": "execute_result"
    }
   ],
   "source": [
    "reader.num_jets"
   ]
  },
  {
   "attachments": {},
   "cell_type": "markdown",
   "metadata": {},
   "source": [
    "You can also load tracks alongside jets (or by themselves) by specifying an additional entry in the `variables` dict:"
   ]
  },
  {
   "cell_type": "code",
   "execution_count": 17,
   "metadata": {},
   "outputs": [
    {
     "data": {
      "text/plain": [
       "dtype([('dphi', '<f4'), ('deta', '<f4')])"
      ]
     },
     "execution_count": 17,
     "metadata": {},
     "output_type": "execute_result"
    }
   ],
   "source": [
    "data = reader.load({\"jets\": [\"pt\", \"eta\"], \"tracks\": [\"deta\", \"dphi\"]}, num_jets=100)\n",
    "data[\"tracks\"].dtype"
   ]
  },
  {
   "attachments": {},
   "cell_type": "markdown",
   "metadata": {},
   "source": [
    "You can apply cuts to the jets as they are loaded. For example, to load 1000 jets which satisfy $p_T > 20$ GeV:"
   ]
  },
  {
   "cell_type": "code",
   "execution_count": 18,
   "metadata": {},
   "outputs": [],
   "source": [
    "data = reader.load({\"jets\": [\"pt\"]}, num_jets=100, cuts=Cuts.from_list([\"pt > 20e3\"]))\n",
    "assert data[\"jets\"][\"pt\"].min() > 20e3"
   ]
  },
  {
   "attachments": {},
   "cell_type": "markdown",
   "metadata": {},
   "source": [
    "Rather than return a single `dict` of arrays, the reader can also return a generator of batches.\n",
    "This is useful when you want to work with a large number of jets, but don't want to load them all into memory at once."
   ]
  },
  {
   "cell_type": "code",
   "execution_count": 19,
   "metadata": {},
   "outputs": [],
   "source": [
    "reader = H5Reader(fname, batch_size=100)\n",
    "stream = reader.stream({\"jets\": [\"pt\", \"eta\"]}, num_jets=300)\n",
    "for batch in stream:\n",
    "    jets = batch[\"jets\"]\n",
    "    # do processing on batch..."
   ]
  },
  {
   "attachments": {},
   "cell_type": "markdown",
   "metadata": {},
   "source": [
    "### H5Writer\n"
   ]
  },
  {
   "attachments": {},
   "cell_type": "markdown",
   "metadata": {},
   "source": [
    "The `H5Writer` class complents the reader class by allowing you to easily write batches of jetes to a target file."
   ]
  },
  {
   "cell_type": "code",
   "execution_count": 20,
   "metadata": {},
   "outputs": [],
   "source": [
    "from ftag.hdf5 import H5Writer\n",
    "from tempfile import NamedTemporaryFile\n",
    "\n",
    "out_fname = NamedTemporaryFile(suffix=\".h5\").name\n",
    "variables = {\"jets\": reader.get_dtype(\"jets\").names}\n",
    "writer = H5Writer(\n",
    "    src=fname,\n",
    "    dst=out_fname,\n",
    "    variables=variables,\n",
    "    num_jets=1000,\n",
    "    shuffle=False,\n",
    ")"
   ]
  },
  {
   "cell_type": "markdown",
   "metadata": {},
   "source": [
    "To write jets in batches to the output file, you can use the `write` method:"
   ]
  },
  {
   "cell_type": "code",
   "execution_count": 21,
   "metadata": {},
   "outputs": [],
   "source": [
    "reader = H5Reader(fname, batch_size=100, shuffle=False)\n",
    "stream = reader.stream(variables, num_jets=1000)\n",
    "for batch in stream:\n",
    "    writer.write(batch)\n",
    "writer.close()"
   ]
  },
  {
   "attachments": {},
   "cell_type": "markdown",
   "metadata": {},
   "source": [
    "When you are finished you need to manually close the file using `H5Writer.close()`.\n",
    "The two files will now have the same contents (since we disabled shuffling):"
   ]
  },
  {
   "cell_type": "code",
   "execution_count": 22,
   "metadata": {},
   "outputs": [],
   "source": [
    "import h5py\n",
    "assert (h5py.File(fname)[\"jets\"][:] == h5py.File(out_fname)[\"jets\"][:]).all()"
   ]
  }
 ],
 "metadata": {
  "kernelspec": {
   "display_name": "jetpp",
   "language": "python",
   "name": "python3"
  },
  "language_info": {
   "codemirror_mode": {
    "name": "ipython",
    "version": 3
   },
   "file_extension": ".py",
   "mimetype": "text/x-python",
   "name": "python",
   "nbconvert_exporter": "python",
   "pygments_lexer": "ipython3",
<<<<<<< HEAD
   "version": "3.11.0"
=======
   "version": "3.10.9"
>>>>>>> 46270d89
  }
 },
 "nbformat": 4,
 "nbformat_minor": 2
}<|MERGE_RESOLUTION|>--- conflicted
+++ resolved
@@ -540,11 +540,7 @@
    "name": "python",
    "nbconvert_exporter": "python",
    "pygments_lexer": "ipython3",
-<<<<<<< HEAD
-   "version": "3.11.0"
-=======
    "version": "3.10.9"
->>>>>>> 46270d89
   }
  },
  "nbformat": 4,
