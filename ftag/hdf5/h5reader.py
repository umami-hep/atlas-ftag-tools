--- conflicted
+++ resolved
@@ -116,23 +116,6 @@
                     break
 
                 yield data
-
-    def load(
-        self,
-        variables: dict | None = None,
-        num_jets: int | None = None,
-        cuts: Cuts | None = None,
-    ) -> dict:
-        if num_jets == -1:
-            num_jets = self.num_jets
-        if variables is None:
-            variables = {self.jets_name: None}
-        data: dict[str, list] = {name: [] for name in variables}
-        for sample in self.stream(variables, num_jets, cuts):
-            for name, array in sample.items():
-                if name in data:
-                    data[name].append(array)
-        return {name: np.concatenate(array) for name, array in data.items()}
 
 
 @dataclass
@@ -171,18 +154,10 @@
 
     def __post_init__(self) -> None:
         if not self.equal_jets:
-<<<<<<< HEAD
-            log.warning(
-                "equal_jets is set to False, "
-                "which will result in different number of jets taken from samples. "
-                "Be aware that this can affect the resampling, "
-                "so make sure you know what you are doing."
-=======
             log.warn(
                 "equal_jets is set to False, which will result in different number of jets taken"
                 " from each sample. Be aware that this can affect the resampling, so make sure you"
                 " know what you are doing."
->>>>>>> 3d0a779a
             )
 
         if isinstance(self.fname, (str, Path)):
@@ -254,36 +229,24 @@
 
         rng = np.random.default_rng(42)
         while True:
-<<<<<<< HEAD
-            # yield from each stream
-            samples = []
-            streams_done = [False] * len(streams)  # Track which streams have been exhausted
-=======
             samples = []
             # Track which streams have been exhausted
             streams_done = [False] * len(streams)
 
             # for each unexhausted stream, get the next sample
->>>>>>> 3d0a779a
             for i, stream in enumerate(streams):
                 if not streams_done[i]:
                     try:
                         samples.append(next(stream))
-<<<<<<< HEAD
-=======
 
                     # if equal_jets is True, we can stop when any stream is done
                     # otherwise if sample is exhausted, mark it as done
->>>>>>> 3d0a779a
                     except StopIteration:
                         if self.equal_jets:
                             return
                         streams_done[i] = True
-<<<<<<< HEAD
-=======
 
                 # if equal_jets is False, we need to keep going until all streams are done
->>>>>>> 3d0a779a
                 if all(streams_done):
                     return
 
@@ -333,22 +296,6 @@
         return {name: np.concatenate(array) for name, array in data.items()}
 
     def estimate_available_jets(self, cuts: Cuts, num: int = 1_000_000) -> int:
-<<<<<<< HEAD
-        """Estimate the number of jets available after selection cuts, rounded down.
-
-        If self.equal_jets is True, the number of jets is estimated from the smallest file.
-        However, the remaining jets after cuts is estimated from all files.
-        """
-        if self.equal_jets:
-            est_jets_sample = []
-            for reader in self.readers:
-                all_jets = reader.load({self.jets_name: cuts.variables}, num)[self.jets_name]
-                est_jets_sample.append(len(cuts(all_jets).values) / len(all_jets) * reader.num_jets)
-            estimated_num_jets = min(est_jets_sample) * len(self.readers)
-        else:
-            all_jets = self.load({self.jets_name: cuts.variables}, num)[self.jets_name]
-            estimated_num_jets = len(cuts(all_jets).values) / len(all_jets) * self.num_jets
-=======
         """Estimate the number of jets available after selection cuts (round down).
 
         Parameters
@@ -378,5 +325,4 @@
             all_jets = self.load({self.jets_name: cuts.variables}, num)[self.jets_name]
             frac_selected = len(cuts(all_jets).values) / len(all_jets)
             estimated_num_jets = frac_selected * self.num_jets
->>>>>>> 3d0a779a
         return math.floor(estimated_num_jets / 1_000) * 1_000